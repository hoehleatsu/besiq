--- conflicted
+++ resolved
@@ -67,14 +67,8 @@
                                          .description( DESCRIPTION )
                                          .epilog( EPILOG );
     
-    
-<<<<<<< HEAD
-    char const* const choices[] = { "stepwise" };
-    char const* const factor_choices[] = { "factor", "additive", "tukey" };
-=======
     char const* const model_choices[] = { "binomial", "normal" };
     char const* const link_choices[] = { "logit", "logc", "odds", "identity", "log" };
->>>>>>> 4da3ad69
 
     parser.add_option( "-m", "--model" ).choices( &model_choices[ 0 ], &model_choices[ 2 ] ).metavar( "model" ).help( "The model to use for the phenotype, 'binomial' or 'normal', default = 'binomial'." ).set_default( "normal" );
     parser.add_option( "-l", "--link-function" ).choices( &link_choices[ 0 ], &link_choices[ 5 ] ).metavar( "link" ).help( "The link function, or scale, that is used for the penetrance: 'logit' log(p/(1-p)), 'logc' log(1 - p), 'odds' p/(1-p), 'identity' p, 'log' log(p)." );
